--- conflicted
+++ resolved
@@ -436,14 +436,9 @@
         cursor.execute("SELECT * FROM StandardString1")
         assert cursor.rowcount > 0
         cursor.execute('TRUNCATE StandardString1;')
-<<<<<<< HEAD
         cursor.execute("SELECT * FROM StandardString1")
-        assert cursor.rowcount == 0
-=======
-        cursor.execute("SELECT 'cd1' FROM StandardString1 WHERE KEY = 'kd'")
         assert cursor.rowcount == 0, \
             "expected empty resultset, got %d rows" % cursor.rowcount
->>>>>>> ac8f1dc5
 
         # truncate against non-existing CF
         assert_raises(cql.ProgrammingError,
